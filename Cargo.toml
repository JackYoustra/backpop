--- conflicted
+++ resolved
@@ -30,11 +30,7 @@
 ]
 
 [dependencies]
-<<<<<<< HEAD
-bevy = { version = "0.10", default-features = false, features = [
-=======
 bevy = { version = "0.11", default-features = false, features = [
->>>>>>> 18f1a589
     "animation",
     "bevy_asset",
     "bevy_scene",
@@ -52,18 +48,11 @@
     "x11",
     "ktx2",
     "filesystem_watcher",
-<<<<<<< HEAD
-    "tonemapping_luts"
-] }
-bevy_kira_audio = { version = "0.15" }
-bevy_asset_loader = { version = "0.16" }
-=======
     "tonemapping_luts",
     "webgl2"
 ] }
 bevy_kira_audio = { version = "0.16" }
 bevy_asset_loader = { version = "0.17" }
->>>>>>> 18f1a589
 rand = { version = "0.8.3" }
 
 # keep the following in sync with Bevy's dependencies
