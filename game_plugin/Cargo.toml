[package]
name = "game_plugin"
version = "0.1.0"
publish = false
authors = ["Niklas Eicker <git@nikl.me>"] # ToDo: you are the author ;)
edition = "2018"
resolver = "2"

# See more keys and their definitions at https://doc.rust-lang.org/cargo/reference/manifest.html

[features]
default = [
    "bevy/bevy_gltf",
    "bevy/bevy_winit",
    "bevy/render",
    "bevy/png",
    "bevy_kira_audio/ogg"
]

native = [
    "bevy/bevy_wgpu",
]

[dependencies]
<<<<<<< HEAD
bevy = { git = "https://github.com/bevyengine/bevy", rev = "f6b42b86691bdea92613df3e1e754dbc9455dbc2", default-features = false }
bevy_kira_audio = { git = "https://github.com/NiklasEi/bevy_kira_audio", rev = "b0a8659c7e43c2625695409152cce7b1b339be2a" }
=======
bevy = { version = "0.5.0", default-features = false }
bevy_kira_audio = { version = "0.5.1" }
bevy_asset_loader = "0.5.0"
>>>>>>> 42d56d5f
rand = "0.8.3"<|MERGE_RESOLUTION|>--- conflicted
+++ resolved
@@ -22,12 +22,7 @@
 ]
 
 [dependencies]
-<<<<<<< HEAD
 bevy = { git = "https://github.com/bevyengine/bevy", rev = "f6b42b86691bdea92613df3e1e754dbc9455dbc2", default-features = false }
 bevy_kira_audio = { git = "https://github.com/NiklasEi/bevy_kira_audio", rev = "b0a8659c7e43c2625695409152cce7b1b339be2a" }
-=======
-bevy = { version = "0.5.0", default-features = false }
-bevy_kira_audio = { version = "0.5.1" }
-bevy_asset_loader = "0.5.0"
->>>>>>> 42d56d5f
+bevy_asset_loader = { git = "https://github.com/NiklasEi/bevy_asset_loader", rev = "6175cbb5629e18d15162983004e4f7592c31f552" }
 rand = "0.8.3"