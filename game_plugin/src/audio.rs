use crate::actions::Actions;
use crate::loading::AudioAssets;
use crate::GameState;
use bevy::prelude::*;
use bevy_kira_audio::{Audio, AudioPlugin};

pub struct InternalAudioPlugin;

// This plugin is responsible to controll the game audio
impl Plugin for InternalAudioPlugin {
<<<<<<< HEAD
    fn build(&self, app: &mut App) {
        app.insert_resource(AudioChannels {
            flying: AudioChannel::new("flying".to_owned()),
        })
        .add_plugin(AudioPlugin)
        .add_system_set(SystemSet::on_enter(GameState::Playing).with_system(start_audio.system()))
        .add_system_set(
            SystemSet::on_update(GameState::Playing).with_system(control_flying_sound.system()),
        )
        .add_system_set(SystemSet::on_exit(GameState::Playing).with_system(stop_audio.system()));
=======
    fn build(&self, app: &mut AppBuilder) {
        app.add_plugin(AudioPlugin)
            .add_system_set(
                SystemSet::on_enter(GameState::Playing).with_system(start_audio.system()),
            )
            .add_system_set(
                SystemSet::on_update(GameState::Playing).with_system(control_flying_sound.system()),
            );
>>>>>>> 42d56d5f
    }
}

fn start_audio(audio_assets: Res<AudioAssets>, audio: Res<Audio>) {
    audio.set_volume(0.3);
    audio.play_looped(audio_assets.flying.clone());
    audio.pause();
}

fn control_flying_sound(actions: Res<Actions>, audio: Res<Audio>) {
    if actions.player_movement.is_some() {
        audio.resume();
    } else {
        audio.pause()
    }
}<|MERGE_RESOLUTION|>--- conflicted
+++ resolved
@@ -8,19 +8,7 @@
 
 // This plugin is responsible to controll the game audio
 impl Plugin for InternalAudioPlugin {
-<<<<<<< HEAD
     fn build(&self, app: &mut App) {
-        app.insert_resource(AudioChannels {
-            flying: AudioChannel::new("flying".to_owned()),
-        })
-        .add_plugin(AudioPlugin)
-        .add_system_set(SystemSet::on_enter(GameState::Playing).with_system(start_audio.system()))
-        .add_system_set(
-            SystemSet::on_update(GameState::Playing).with_system(control_flying_sound.system()),
-        )
-        .add_system_set(SystemSet::on_exit(GameState::Playing).with_system(stop_audio.system()));
-=======
-    fn build(&self, app: &mut AppBuilder) {
         app.add_plugin(AudioPlugin)
             .add_system_set(
                 SystemSet::on_enter(GameState::Playing).with_system(start_audio.system()),
@@ -28,7 +16,6 @@
             .add_system_set(
                 SystemSet::on_update(GameState::Playing).with_system(control_flying_sound.system()),
             );
->>>>>>> 42d56d5f
     }
 }
 
