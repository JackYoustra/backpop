--- conflicted
+++ resolved
@@ -9,19 +9,8 @@
 crate-type = ["staticlib", "cdylib"]
 
 [dependencies]
-<<<<<<< HEAD
 backpop = { path = ".." } # ToDo
-bevy = { version = "0.14", default-features = false }
-
-# As long as Kira doesn't expose a feature for this, we need to enable it
-# See https://github.com/tesselode/kira/pull/51
-[target."cfg(target_os = \"android\")".dependencies.cpal]
-version = "0.15"
-features = ["oboe-shared-stdcxx"]
-=======
-bevy_game = { path = ".." } # ToDo
 bevy = { version = "0.15", default-features = false, features = ["android-native-activity"] }
->>>>>>> 4272f70e
 
 # See https://github.com/bevyengine/bevy/pull/12052
 [target.aarch64-apple-ios-sim.dependencies]
