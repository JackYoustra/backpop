--- conflicted
+++ resolved
@@ -1,11 +1,7 @@
 use bevy::prelude::*;
 use bevy::window::WindowMode;
-<<<<<<< HEAD
+use bevy::winit::WinitSettings;
 use backpop::GamePlugin; // ToDo: Replace bevy_game with your new crate name.
-=======
-use bevy::winit::WinitSettings;
-use bevy_game::GamePlugin; // ToDo: Replace bevy_game with your new crate name.
->>>>>>> 4272f70e
 
 #[bevy_main]
 fn main() {
